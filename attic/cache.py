--- conflicted
+++ resolved
@@ -18,7 +18,6 @@
     class RepositoryReplay(Error):
         """Cache is newer than repository, refusing to continue"""
 
-<<<<<<< HEAD
     class CacheInitAbortedError(Error):
         """Cache initialization aborted"""
 
@@ -29,11 +28,8 @@
         """Repository encryption method changed since last acccess, refusing to continue
         """
 
-    def __init__(self, repository, key, manifest, path=None, sync=True, warn_if_unencrypted=True):
+    def __init__(self, repository, key, manifest, path=None, sync=True, warn_if_unencrypted=True, do_files=False):
         self.lock = None
-=======
-    def __init__(self, repository, key, manifest, path=None, sync=True, do_files=False):
->>>>>>> 55db07b3
         self.timestamp = None
         self.lock = None
         self.txn_active = False
@@ -41,11 +37,8 @@
         self.key = key
         self.manifest = manifest
         self.path = path or os.path.join(get_cache_dir(), hexlify(repository.id).decode('ascii'))
-<<<<<<< HEAD
+        self.do_files = do_files
         # Warn user before sending data to a never seen before unencrypted repository
-=======
-        self.do_files = do_files
->>>>>>> 55db07b3
         if not os.path.exists(self.path):
             if warn_if_unencrypted and isinstance(key, PlaintextKey):
                 if not self._confirm('Warning: Attempting to access a previously unknown unencrypted repository',
